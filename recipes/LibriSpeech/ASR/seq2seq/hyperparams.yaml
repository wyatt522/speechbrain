--- conflicted
+++ resolved
@@ -42,14 +42,9 @@
 lr: 1.0
 ctc_weight: 0.5
 device: 'cuda'
-<<<<<<< HEAD
 multigpu_procs: 0  # Set to number of GPUs for multi-gpu training
 multigpu_backend: ddp_nccl
 token_type: unigram # ["unigram", "bpe", "char"]
-=======
-ddp_procs: 0  # Set to number of GPUs for multi-gpu training
-token_type: unigram  # ["unigram", "bpe", "char"]
->>>>>>> ad6ffd7d
 
 # Feature parameters
 sample_rate: 16000
