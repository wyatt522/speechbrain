"""This lobe enables the integration of huggingface pretrained wav2vec2 models.

Reference: https://arxiv.org/abs/2006.11477
Reference: https://arxiv.org/abs/1904.05862
Transformer from HuggingFace needs to be installed:
https://huggingface.co/transformers/installation.html

Authors
 * Titouan Parcollet 2021
 * Boumadane Abdelmoumene 2021
"""

import os
import torch
import logging
import pathlib
import numpy as np
import torch.nn.functional as F
from torch import nn
from huggingface_hub import model_info
from speechbrain.pretrained.fetching import fetch

# We check if transformers is installed.
try:
    import transformers
    from transformers import Wav2Vec2Model, HubertModel
    from transformers import Wav2Vec2Config, HubertConfig
    from transformers import Wav2Vec2FeatureExtractor
    from transformers import Wav2Vec2ForPreTraining
    from transformers.models.wav2vec2.modeling_wav2vec2 import (
        _compute_mask_indices,
<<<<<<< HEAD
    )

except ImportError:
    print(
        "Please install transformer from HuggingFace to use wav2vec2/Hubert !"
=======
>>>>>>> a0788fa4
    )

except ImportError:
    MSG = "Please install transformers from HuggingFace to use wav2vec2 / Hubert\n"
    MSG += "E.G. run: pip install transformers"
    raise ImportError(MSG)

logger = logging.getLogger(__name__)

HF_models = {"wav2vec2": Wav2Vec2Model, "hubert": HubertModel}

HF_config = {"wav2vec2": Wav2Vec2Config, "hubert": HubertConfig}


class HuggingFaceWav2Vec2(nn.Module):
    """This lobe enables the integration of HuggingFace and SpeechBrain
    pretrained wav2vec2.0/Hubert models.

    Source paper wav2vec2.0: https://arxiv.org/abs/2006.11477
    Source paper Hubert: https://arxiv.org/abs/2106.07447
    Transformer from HuggingFace needs to be installed:
    https://huggingface.co/transformers/installation.html

    The model can be used as a fixed feature extractor or can be finetuned. It
    will download automatically the model from HuggingFace or use a local path.

    Arguments
    ---------
    source : str
        HuggingFace hub name: e.g "facebook/wav2vec2-large-lv60"
    save_path : str
        Path (dir) of the downloaded model.
    output_norm : bool (default: True)
        If True, a layer_norm (affine) will be applied to the output obtained
        from the wav2vec model.
    freeze : bool (default: True)
        If True, the model is frozen. If False, the model will be trained
        alongside with the rest of the pipeline.
    freeze_feature_extractor :  bool (default: False)
        When freeze = False and freeze_feature_extractor True, the featue_extractor module of the model is Frozen. If False
        all the wav2vec model will be trained including featue_extractor module.
    apply_spec_augment : bool (default: False)
        If True, the model will apply spec augment on the output of feature extractor
        (inside huggingface Wav2VecModel() class).
        If False, the model will not apply spec augment. We set this to false to prevent from doing it twice.
    Example
    -------
    >>> inputs = torch.rand([10, 600])
    >>> model_hub = "facebook/wav2vec2-base-960h"
    >>> save_path = "savedir"
    >>> model = HuggingFaceWav2Vec2(model_hub, save_path)
    >>> outputs = model(inputs)
    """

    def __init__(
        self,
        source,
        save_path,
        output_norm=True,
        freeze=True,
        freeze_feature_extractor=False,
        apply_spec_augment=False,
    ):
        super().__init__()

        # Download the extractor from HuggingFace.
        # The extractor is only used to retrieve the normalisation information
        self.feature_extractor = Wav2Vec2FeatureExtractor.from_pretrained(
            source, cache_dir=save_path
        )

        # Select specific self-supervised loader (eg. Wav2Vec2, Hubert)
        if "hubert" in source:
            config = HF_config.get("hubert")
            model = HF_models.get("hubert")
        else:
            config = HF_config.get("wav2vec2")
            model = HF_models.get("wav2vec2")

        # Download and load the model
        self._from_pretrained(
            source, config=config, model=model, save_path=save_path
        )

        # set apply_spec_augment
        self.model.config.apply_spec_augment = apply_spec_augment

        # We check if inputs need to be normalized w.r.t pretrained wav2vec2
        self.normalize_wav = self.feature_extractor.do_normalize

        self.freeze = freeze
        self.freeze_feature_extractor = freeze_feature_extractor
        self.output_norm = output_norm
        if self.freeze:
            logger.warning(
                "speechbrain.lobes.models.huggingface_wav2vec - wav2vec 2.0 is frozen."
            )
            self.model.eval()
            for param in self.model.parameters():
                param.requires_grad = False
        else:
            self.model.train()
            if self.freeze_feature_extractor:
                self.model.feature_extractor._freeze_parameters()

    def _from_pretrained(self, source, config, model, save_path):
        """This function manages the source checking and loading of the params.
        # 1. Is the model from HF or a local path
        # 2. Is the model pretrained with HF or SpeechBrain
        # 3. Download (if appropriate) and load with respect to 1. and 2.
        """

        is_sb, ckpt_file = self._check_model_source(source)
        if is_sb:
            config = config.from_pretrained(source, cache_dir=save_path)
            self.model = model(config)
            self.model.gradient_checkpointing_disable()  # Required by DDP
            # fetch the checkpoint file
            ckpt_full_path = fetch(
                filename=ckpt_file, source=source, savedir=save_path
            )
            # We transfer the parameters from the checkpoint.
            self._load_sb_pretrained_w2v2_parameters(ckpt_full_path)
        else:
            self.model = model.from_pretrained(source, cache_dir=save_path)

    def _load_sb_pretrained_w2v2_parameters(self, path):
        """Loads the parameter of a w2v2 model pretrained with SpeechBrain and the
        HuggingFaceWav2Vec2Pretrain Object. It is necessary to perform a custom
        loading because HuggingFace adds a level to the checkpoint when storing
        the model breaking the compatibility between HuggingFaceWav2Vec2Pretrain
        and HuggingFaceWav2Vec2.

        In practice a typical HuggingFaceWav2Vec2 checkpoint for a given parameter
        would be: model.conv.weight.data while for HuggingFaceWav2Vec2Pretrain it
        is: model.wav2vec2.weight.data (wav2vec2 must be removed before loading).
        """

        modified_state_dict = {}
        orig_state_dict = torch.load(path, map_location="cpu")

        # We remove the .wav2vec2 in the state dict.
        for key, params in orig_state_dict.items():
            if "wav2vec2." in key:
                save_key = key.replace("model.wav2vec2.", "")
                modified_state_dict[save_key] = params

        incompatible_keys = self.model.load_state_dict(
            modified_state_dict, strict=False
        )
        for missing_key in incompatible_keys.missing_keys:
            logger.warning(
                f"During parameter transfer to {self.model} loading from "
                + f"{path}, the transferred parameters did not have "
                + f"parameters for the key: {missing_key}"
            )
        for unexpected_key in incompatible_keys.unexpected_keys:
            logger.warning(
                f"The param with the key: {unexpected_key} is discarded as it "
                + "is useless for wav2vec 2.0 finetuning."
            )

    def _check_model_source(self, path):
        """Checks if the pretrained model has been trained with SpeechBrain and
        is hosted locally or on a HuggingFace hub.
        """
        checkpoint_filename = ""
        source = pathlib.Path(path)
        is_local = True
        is_sb = True

        # If path is a huggingface hub.
        if not source.exists():
            is_local = False

        if is_local:
            # Test for HuggingFace model
            if any(File.endswith(".bin") for File in os.listdir(path)):
                is_sb = False
                return is_sb, checkpoint_filename

            # Test for SpeechBrain model and get the filename.
            for File in os.listdir(path):
                if File.endswith(".ckpt"):
                    checkpoint_filename = os.path.join(path, File)
                    is_sb = True
                    return is_sb, checkpoint_filename
        else:
            files = model_info(
                path
            ).siblings  # get the list of files of the Hub

            # Test if it's an HuggingFace model or a SB one
            for File in files:
                if File.rfilename.endswith(".ckpt"):
                    checkpoint_filename = File.rfilename
                    is_sb = True
                    return is_sb, checkpoint_filename

            for File in files:
                if File.rfilename.endswith(".bin"):
                    checkpoint_filename = File.rfilename
                    is_sb = False
                    return is_sb, checkpoint_filename

        err_msg = f"{path} does not contain a .bin or .ckpt checkpoint !"
        raise FileNotFoundError(err_msg)

    def forward(self, wav):
        """Takes an input waveform and return its corresponding wav2vec encoding.

        Arguments
        ---------
        wav : torch.Tensor (signal)
            A batch of audio signals to transform to features.
        """

        # If we freeze, we simply remove all grads and features from the graph.
        if self.freeze:
            with torch.no_grad():
                return self.extract_features(wav).detach()

        return self.extract_features(wav)

    def extract_features(self, wav):
        """Takes an input waveform and return its corresponding wav2vec encoding.

        Arguments
        ---------
        wav : torch.Tensor (signal)
            A batch of audio signals to transform to features.
        """

        if self.normalize_wav:
            wav = F.layer_norm(wav, wav.shape)

        # Extract wav2vec output
        out = self.model(wav)[0]

        # We normalize the output if required
        if self.output_norm:
            out = F.layer_norm(out, out.shape)

        return out


class HuggingFaceWav2Vec2Pretrain(nn.Module):
    """This lobe enables the integration of HuggingFace
     wav2vec2.0 models to be pretrained.

    Source paper: https://arxiv.org/abs/2006.11477
    Transformer from HuggingFace needs to be installed:
    https://huggingface.co/transformers/installation.html

    The return is an HuggingFace format and the mask indices that contains:
    https://huggingface.co/transformers/model_doc/wav2vec2.html#wav2vec2forpretraining

    For instance, it returns the loss that can be accessed with .loss

    Arguments
    ---------
    source : str
        HuggingFace hub name: e.g "facebook/wav2vec2-large-lv60"
    save_path : str
        Path (dir) of the downloaded model.
    mask_prob : float (default: 0.65)
        Probability of masking a given frame. Default is taken from the paper.
    mask_length : float (default: 10)
        Length (i.e. number of consecutive masked frames). Default is taken from
        the paper.
    Example
    -------
<<<<<<< HEAD
    >>> inputs = torch.rand([10, 600])
    >>> model_hub = "facebook/wav2vec2-base-960h"
    >>> save_path = "savedir"
    >>> model = HuggingFaceWav2Vec2Pretrain(model_hub, save_path)
    >>> outputs = model(inputs)
    >>> outputs.shape
    torch.Size([10, 1,  768])
    """

    def __init__(
        self, source, save_path, mask_prob=0.65, mask_length=10,
=======
    >>> inputs = torch.rand([10, 32000])
    >>> model_hub = "facebook/wav2vec2-base-960h"
    >>> save_path = "savedir"
    >>> model = HuggingFaceWav2Vec2Pretrain(model_hub, save_path)
    >>> outputs, _ = model(inputs)
    """

    def __init__(
        self,
        source,
        save_path,
        mask_prob=0.65,
        mask_length=10,
        normalize_wav=True,
>>>>>>> a0788fa4
    ):
        super().__init__()

        self.mask_prob = mask_prob
        self.mask_length = mask_length
<<<<<<< HEAD

        # Download the config of the model from HuggingFace.
        config = Wav2Vec2Config.from_pretrained(source, cache_dir=save_path)
        config.gradient_checkpointing = (
            False  # This cause errors with DDP if True.
        )
        config.output_hidden_states = True  # We want the hidden states as well!

        self.model = Wav2Vec2ForPreTraining(config)
=======
        self.normalize_wav = normalize_wav

        # Download the config of the model from HuggingFace.
        self.config = Wav2Vec2Config.from_pretrained(
            source, cache_dir=save_path
        )
        self.config.output_hidden_states = (
            True  # We want the hidden states as well!
        )

        self.model = Wav2Vec2ForPreTraining(self.config)
        self.model.gradient_checkpointing_disable()  # Required by DDP
>>>>>>> a0788fa4
        self.model.train()

        # We check if inputs need to be normalized w.r.t pretrained wav2vec2

    def forward(self, wav):
        """Takes an input waveform and return its corresponding wav2vec encoding.

        Arguments
        ---------
        wav : torch.Tensor (signal)
            A batch of audio signals to transform to features.
        """
        batch_size, raw_sequence_length = wav.shape

<<<<<<< HEAD
        # We must compute the masking before forward. This is used by the loss.
        sequence_length = self.model._get_feat_extract_output_lengths(
            raw_sequence_length
        )
=======
        if self.normalize_wav:
            wav = F.layer_norm(wav, wav.shape)

        sequence_length = self.model._get_feat_extract_output_lengths(
            raw_sequence_length
        )

        # 1. Compute the indices that will be masked
>>>>>>> a0788fa4
        mask_time_indices = _compute_mask_indices(
            (batch_size, sequence_length),
            mask_prob=self.mask_prob,
            mask_length=self.mask_length,
        )
<<<<<<< HEAD

        return (
            self.model(wav, mask_time_indices=mask_time_indices),
            mask_time_indices,
=======
        torch_mask_time_indices = torch.tensor(
            mask_time_indices, device=wav.device, dtype=torch.long,
        )

        # 2. Sample the negative samples from the entire sequence.
        # Fairseq does it only on the masked indices, but this only work if you
        # have long sentences. For more versatily, we sample on the entire sequence.
        # value.
        full_sentence_indices = np.ones((batch_size, sequence_length))

        # print(np.sum(mask_time_indices, axis=1))
        negative_sample_indices = torch.tensor(
            transformers.models.wav2vec2.modeling_wav2vec2._sample_negative_indices(
                (batch_size, sequence_length),
                num_negatives=self.config.num_negatives,
                mask_time_indices=full_sentence_indices,
            ),
            device=wav.device,
            dtype=torch.long,
        )

        return (
            self.model(
                wav,
                mask_time_indices=torch_mask_time_indices,
                sampled_negative_indices=negative_sample_indices,
            ),
            torch_mask_time_indices,
>>>>>>> a0788fa4
        )<|MERGE_RESOLUTION|>--- conflicted
+++ resolved
@@ -29,14 +29,6 @@
     from transformers import Wav2Vec2ForPreTraining
     from transformers.models.wav2vec2.modeling_wav2vec2 import (
         _compute_mask_indices,
-<<<<<<< HEAD
-    )
-
-except ImportError:
-    print(
-        "Please install transformer from HuggingFace to use wav2vec2/Hubert !"
-=======
->>>>>>> a0788fa4
     )
 
 except ImportError:
@@ -309,19 +301,6 @@
         the paper.
     Example
     -------
-<<<<<<< HEAD
-    >>> inputs = torch.rand([10, 600])
-    >>> model_hub = "facebook/wav2vec2-base-960h"
-    >>> save_path = "savedir"
-    >>> model = HuggingFaceWav2Vec2Pretrain(model_hub, save_path)
-    >>> outputs = model(inputs)
-    >>> outputs.shape
-    torch.Size([10, 1,  768])
-    """
-
-    def __init__(
-        self, source, save_path, mask_prob=0.65, mask_length=10,
-=======
     >>> inputs = torch.rand([10, 32000])
     >>> model_hub = "facebook/wav2vec2-base-960h"
     >>> save_path = "savedir"
@@ -336,23 +315,11 @@
         mask_prob=0.65,
         mask_length=10,
         normalize_wav=True,
->>>>>>> a0788fa4
     ):
         super().__init__()
 
         self.mask_prob = mask_prob
         self.mask_length = mask_length
-<<<<<<< HEAD
-
-        # Download the config of the model from HuggingFace.
-        config = Wav2Vec2Config.from_pretrained(source, cache_dir=save_path)
-        config.gradient_checkpointing = (
-            False  # This cause errors with DDP if True.
-        )
-        config.output_hidden_states = True  # We want the hidden states as well!
-
-        self.model = Wav2Vec2ForPreTraining(config)
-=======
         self.normalize_wav = normalize_wav
 
         # Download the config of the model from HuggingFace.
@@ -365,7 +332,6 @@
 
         self.model = Wav2Vec2ForPreTraining(self.config)
         self.model.gradient_checkpointing_disable()  # Required by DDP
->>>>>>> a0788fa4
         self.model.train()
 
         # We check if inputs need to be normalized w.r.t pretrained wav2vec2
@@ -380,32 +346,19 @@
         """
         batch_size, raw_sequence_length = wav.shape
 
-<<<<<<< HEAD
-        # We must compute the masking before forward. This is used by the loss.
+        if self.normalize_wav:
+            wav = F.layer_norm(wav, wav.shape)
+
         sequence_length = self.model._get_feat_extract_output_lengths(
             raw_sequence_length
         )
-=======
-        if self.normalize_wav:
-            wav = F.layer_norm(wav, wav.shape)
-
-        sequence_length = self.model._get_feat_extract_output_lengths(
-            raw_sequence_length
-        )
 
         # 1. Compute the indices that will be masked
->>>>>>> a0788fa4
         mask_time_indices = _compute_mask_indices(
             (batch_size, sequence_length),
             mask_prob=self.mask_prob,
             mask_length=self.mask_length,
         )
-<<<<<<< HEAD
-
-        return (
-            self.model(wav, mask_time_indices=mask_time_indices),
-            mask_time_indices,
-=======
         torch_mask_time_indices = torch.tensor(
             mask_time_indices, device=wav.device, dtype=torch.long,
         )
@@ -434,5 +387,4 @@
                 sampled_negative_indices=negative_sample_indices,
             ),
             torch_mask_time_indices,
->>>>>>> a0788fa4
         )