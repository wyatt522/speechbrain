"""
Neural network modules for DIFFWAVE:
A VERSATILE DIFFUSION MODEL FOR AUDIO SYNTHESIS

For more details: https://arxiv.org/pdf/2009.09761.pdf

Authors
 * Yingzhi WANG 2022
"""

# This code uses a significant portion of the LMNT implementation, even though it
# has been modified and enhanced

# https://github.com/lmnt-com/diffwave/blob/master/src/diffwave/model.py
# *****************************************************************************
# Copyright 2020 LMNT, Inc. All Rights Reserved.
#
# Licensed under the Apache License, Version 2.0 (the "License");
# you may not use this file except in compliance with the License.
# You may obtain a copy of the License at
#
#     http://www.apache.org/licenses/LICENSE-2.0
#
# Unless required by applicable law or agreed to in writing, software
# distributed under the License is distributed on an "AS IS" BASIS,
# WITHOUT WARRANTIES OR CONDITIONS OF ANY KIND, either express or implied.
# See the License for the specific language governing permissions and
# limitations under the License.
# ==============================================================================

import torch
import torch.nn as nn
import torch.nn.functional as F
from speechbrain.nnet.CNN import Conv1d
from speechbrain.nnet import linear
from speechbrain.nnet.diffusion import DenoisingDiffusion
from math import sqrt


Linear = linear.Linear
ConvTranspose2d = nn.ConvTranspose2d


@torch.jit.script
def silu(x):
    """sigmoid linear unit activation function
    """
    return x * torch.sigmoid(x)


class DiffusionEmbedding(nn.Module):
    """Embeds the diffusion step into an input vector of DiffWave

    Arguments
    ---------
    max_steps: int
<<<<<<< HEAD
        total difussion steps

    Example
    -------
    >>> from speechbrain.lobes.models.DiffWave import DiffusionEmbedding
    >>> diffusion_embedding = DiffusionEmbedding(max_steps=50)
    >>> time_step = torch.randint(50, (1,))
    >>> step_embedding = diffusion_embedding(time_step)
    >>> step_embedding.shape
    torch.Size([1, 512])
=======
        total diffusion steps
>>>>>>> 2e1045be
    """

    def __init__(self, max_steps):
        super().__init__()
        self.register_buffer(
            "embedding", self._build_embedding(max_steps), persistent=False
        )
        self.projection1 = Linear(input_size=128, n_neurons=512)
        self.projection2 = Linear(input_size=512, n_neurons=512)

    def forward(self, diffusion_step):
        """forward function of diffusion step embedding

        Arguments
        ---------
        diffusion_step: torch.Tensor
            which step of diffusion to execute
        Returns
        -------
        diffusion step embedding: tensor [bs, 512]
        """
        if diffusion_step.dtype in [torch.int32, torch.int64]:
            x = self.embedding[diffusion_step]
        else:
            x = self._lerp_embedding(diffusion_step)
        x = self.projection1(x)
        x = silu(x)
        x = self.projection2(x)
        x = silu(x)
        return x

    def _lerp_embedding(self, t):
        """Deals with the cases where diffusion_step is not int

        Arguments
        ---------
        t: torch.Tensor
            which step of diffusion to execute
        """
        low_idx = torch.floor(t).long()
        high_idx = torch.ceil(t).long()
        low = self.embedding[low_idx]
        high = self.embedding[high_idx]
        return low + (high - low) * (t - low_idx)

    def _build_embedding(self, max_steps):
        """Build embeddings in a designed way

        Arguments
        ---------
        max_steps: int
            total diffusion steps
        """
        steps = torch.arange(max_steps).unsqueeze(1)  # [T,1]
        dims = torch.arange(64).unsqueeze(0)  # [1,64]
        table = steps * 10.0 ** (dims * 4.0 / 63.0)  # [T,64]
        table = torch.cat([torch.sin(table), torch.cos(table)], dim=1)
        return table


class SpectrogramUpsampler(nn.Module):
    """Upsampler for spectrograms with Transposed Conv
    Only the upsamling is done here, the layer-specific Conv can be found
    in residual bloack to map the mel bands into 2× residual channels

    Example
    -------
    >>> from speechbrain.lobes.models.DiffWave import SpectrogramUpsampler
    >>> spec_upsampler = SpectrogramUpsampler()
    >>> mel_input = torch.rand(3, 80, 100)
    >>> upsampled_mel = spec_upsampler(mel_input)
    >>> upsampled_mel.shape
    torch.Size([3, 80, 25600])
    """

    def __init__(self):
        super().__init__()
        self.conv1 = ConvTranspose2d(
            1, 1, [3, 32], stride=[1, 16], padding=[1, 8]
        )
        self.conv2 = ConvTranspose2d(
            1, 1, [3, 32], stride=[1, 16], padding=[1, 8]
        )

    def forward(self, x):
        """Upsamples spectrograms 256 times to match the length of audios
        Hop length should be 256 when extracting mel spectrograms

        Arguments
        ---------
        x: torch.Tensor
            input mel spectrogram [bs, 80, mel_len]

        Returns
        -------
        upsampled spectrogram [bs, 80, mel_len*256]
        """
        x = torch.unsqueeze(x, 1)
        x = self.conv1(x)
        x = F.leaky_relu(x, 0.4)
        x = self.conv2(x)
        x = F.leaky_relu(x, 0.4)
        x = torch.squeeze(x, 1)
        return x


class ResidualBlock(nn.Module):
    """
    Residual Block with dilated convolution

    Arguments
    ---------
    n_mels:
        input mel channels of conv1x1 for conditional vocoding task
    residual_channels:
        channels of audio convolution
    dilation:
        dilation cycles of audio convolution
    uncond:
        conditional/unconditional generation

    Example
    -------
    >>> from speechbrain.lobes.models.DiffWave import ResidualBlock
    >>> res_block = ResidualBlock(n_mels=80, residual_channels=64, dilation=3)
    >>> noisy_audio = torch.randn(1, 1, 22050)
    >>> timestep_embedding = torch.rand(1, 512)
    >>> upsampled_mel = torch.rand(1, 80, 22050)
    >>> output = res_block(noisy_audio, timestep_embedding, upsampled_mel)
    >>> output[0].shape
    torch.Size([1, 64, 22050])
    """

    def __init__(self, n_mels, residual_channels, dilation, uncond=False):
        super().__init__()
        self.dilated_conv = Conv1d(
            in_channels=residual_channels,
            out_channels=2 * residual_channels,
            kernel_size=3,
            dilation=dilation,
            skip_transpose=True,
            padding="same",
            conv_init="kaiming",
        )
        self.diffusion_projection = Linear(
            input_size=512, n_neurons=residual_channels
        )

        # conditional model
        if not uncond:
            self.conditioner_projection = Conv1d(
                in_channels=n_mels,
                out_channels=2 * residual_channels,
                kernel_size=1,
                skip_transpose=True,
                padding="same",
                conv_init="kaiming",
            )
        # unconditional model
        else:
            self.conditioner_projection = None

        self.output_projection = Conv1d(
            in_channels=residual_channels,
            out_channels=2 * residual_channels,
            kernel_size=1,
            skip_transpose=True,
            padding="same",
            conv_init="kaiming",
        )

    def forward(self, x, diffusion_step, conditioner=None):
        """
        forward function of Residual Block

        Arguments
        ---------
        x: torch.Tensor
            input sample [bs, 1, time]
        diffusion_step: torch.Tensor
            the embedding of which step of diffusion to execute
        conditioner: torch.Tensor
            the condition used for conditional generation
        Returns
        -------
        residual output [bs, residual_channels, time]
        a skip of residual branch [bs, residual_channels, time]
        """
        assert (
            conditioner is None and self.conditioner_projection is None
        ) or (
            conditioner is not None and self.conditioner_projection is not None
        )

        diffusion_step = self.diffusion_projection(diffusion_step).unsqueeze(-1)
        y = x + diffusion_step
        if self.conditioner_projection is None:  # using a unconditional model
            y = self.dilated_conv(y)
        else:
            conditioner = self.conditioner_projection(conditioner)
            # for inference make sure that they have the same length
            # conditioner = conditioner[:, :, y.shape[-1]]
            y = self.dilated_conv(y) + conditioner

        gate, filter = torch.chunk(y, 2, dim=1)
        y = torch.sigmoid(gate) * torch.tanh(filter)

        y = self.output_projection(y)
        residual, skip = torch.chunk(y, 2, dim=1)
        return (x + residual) / sqrt(2.0), skip


class DiffWave(nn.Module):
    """
    DiffWave Model with dilated residual blocks

    Arguments
    ---------
    input_channels:
        input mel channels of conv1x1 for conditional vocoding task
    residual_layers:
        number of residual blocks
    residual_channels:
        channels of audio convolution
    dilation_cycle_length:
        dilation cycles of audio convolution
    total_steps:
        total steps of diffusion
    unconditional:
        conditional/unconditional generation

    Example
    -------
    >>> from speechbrain.lobes.models.DiffWave import DiffWave
    >>> diffwave = DiffWave(
    ...     input_channels=80,
    ...     residual_layers=30,
    ...     residual_channels=64,
    ...     dilation_cycle_length=10,
    ...     total_steps=50,
    ... )
    >>> noisy_audio = torch.randn(1, 1, 25600)
    >>> timestep = torch.randint(50, (1,))
    >>> input_mel = torch.rand(1, 80, 100)
    >>> predicted_noise = diffwave(noisy_audio, timestep, input_mel)
    >>> predicted_noise.shape
    torch.Size([1, 1, 25600])
    """

    def __init__(
        self,
        input_channels,
        residual_layers,
        residual_channels,
        dilation_cycle_length,
        total_steps,
        unconditional=False,
    ):
        super().__init__()
        self.input_channels = input_channels
        self.residual_layers = residual_layers
        self.residual_channels = residual_channels
        self.dilation_cycle_length = dilation_cycle_length
        self.unconditional = unconditional
        self.total_steps = total_steps
        self.input_projection = Conv1d(
            in_channels=1,
            out_channels=self.residual_channels,
            kernel_size=1,
            skip_transpose=True,
            padding="same",
            conv_init="kaiming",
        )
        self.diffusion_embedding = DiffusionEmbedding(self.total_steps)

        if self.unconditional:  # use unconditional model
            self.spectrogram_upsampler = None
        else:
            self.spectrogram_upsampler = SpectrogramUpsampler()

        self.residual_layers = nn.ModuleList(
            [
                ResidualBlock(
                    self.input_channels,
                    self.residual_channels,
                    2 ** (i % self.dilation_cycle_length),
                    uncond=self.unconditional,
                )
                for i in range(self.residual_layers)
            ]
        )
        self.skip_projection = Conv1d(
            in_channels=self.residual_channels,
            out_channels=self.residual_channels,
            kernel_size=1,
            skip_transpose=True,
            padding="same",
            conv_init="kaiming",
        )
        self.output_projection = Conv1d(
            in_channels=self.residual_channels,
            out_channels=1,
            kernel_size=1,
            skip_transpose=True,
            padding="same",
            conv_init="zero",
        )

    def forward(self, audio, diffusion_step, spectrogram=None, length=None):
        """
        DiffWave forward function

        Arguments
        ---------
        audio: torch.Tensor
            input gaussian sample [bs, 1, time]
        diffusion_steps: torch.Tensor
            which timestep of diffusion to execute [bs, 1]
        spectrogram: torch.Tensor
            spectrogram data [bs, 80, mel_len]
        length: torch.Tensor
            sample lengths - not used - provided for compatibility only
        Returns
        -------
        predicted noise [bs, 1, time]
        """
        assert (spectrogram is None and self.spectrogram_upsampler is None) or (
            spectrogram is not None and self.spectrogram_upsampler is not None
        )

        x = self.input_projection(audio)
        x = F.relu(x)

        diffusion_step = self.diffusion_embedding(diffusion_step)
        if self.spectrogram_upsampler:  # use conditional model
            spectrogram = self.spectrogram_upsampler(spectrogram)

        skip = None
        for layer in self.residual_layers:
            x, skip_connection = layer(x, diffusion_step, spectrogram)
            skip = skip_connection if skip is None else skip_connection + skip

        x = skip / sqrt(len(self.residual_layers))
        x = self.skip_projection(x)
        x = F.relu(x)
        x = self.output_projection(x)
        return x


class DiffWaveDiffusion(DenoisingDiffusion):
    """An enhanced diffusion implementation with DiffWave-specific inference

    Arguments
    ---------
    model: nn.Module
        the underlying model
    timesteps: int
        the total number of timesteps
    noise: str|nn.Module
        the type of noise being used
        "gaussian" will produce standard Gaussian noise
    beta_start: float
        the value of the "beta" parameter at the beginning of the process
        (see DiffWave paper)
    beta_end: float
        the value of the "beta" parameter at the end of the process
    show_progress: bool
        whether to show progress during inference

    Example
    -------
    >>> from speechbrain.lobes.models.DiffWave import DiffWave
    >>> diffwave = DiffWave(
    ...     input_channels=80,
    ...     residual_layers=30,
    ...     residual_channels=64,
    ...     dilation_cycle_length=10,
    ...     total_steps=50,
    ... )
    >>> from speechbrain.lobes.models.DiffWave import DiffWaveDiffusion
    >>> from speechbrain.nnet.diffusion import GaussianNoise
    >>> diffusion = DiffWaveDiffusion(
    ...     model=diffwave,
    ...     beta_start=0.0001,
    ...     beta_end=0.05,
    ...     timesteps=50,
    ...     noise=GaussianNoise,
    ... )
    >>> input_mel = torch.rand(1, 80, 100)
    >>> output = diffusion.inference(
    ...     unconditional=False,
    ...     scale=256,
    ...     condition=input_mel,
    ...     fast_sampling=True,
    ...     fast_sampling_noise_schedule=[0.0001, 0.001, 0.01, 0.05, 0.2, 0.5],
    ... )
    >>> output.shape
    torch.Size([1, 25600])
    """

    def __init__(
        self,
        model,
        timesteps=None,
        noise=None,
        beta_start=None,
        beta_end=None,
        sample_min=None,
        sample_max=None,
        show_progress=False,
    ):
        super().__init__(
            model,
            timesteps,
            noise,
            beta_start,
            beta_end,
            sample_min,
            sample_max,
            show_progress,
        )

    @torch.no_grad()
    def inference(
        self,
        unconditional,
        scale,
        condition=None,
        fast_sampling=False,
        fast_sampling_noise_schedule=None,
        device=None,
    ):
        """Processes the inference for diffwave
        One inference function for all the locally/globally conditional
        generation and unconditional generation tasks
        Arguments
        ---------
        unconditional: bool
            do unconditional generation if True, else do conditional generation
        scale: int
            scale to get the final output wave length
            for conditional genration, the output wave length is scale * condition.shape[-1]
            for example, if the condition is spectrogram (bs, n_mel, time), scale should be hop length
            for unconditional generation, scale should be the desired audio length
        condition: torch.Tensor
            input spectrogram for vocoding or other conditions for other
            conditional generation, should be None for unconditional generation
        fast_sampling: bool
            whether to do fast sampling
        fast_sampling_noise_schedule: list
            the noise schedules used for fast sampling
        device: str|torch.device
            inference device
        Returns
        ---------
        predicted_sample: torch.Tensor
            the predicted audio (bs, 1, t)
        """
        if device is None:
            device = torch.device("cuda")
        # either condition or uncondition
        if unconditional:
            assert condition is None
        else:
            assert condition is not None
            device = condition.device

        # must define fast_sampling_noise_schedule during fast sampling
        if fast_sampling:
            assert fast_sampling_noise_schedule is not None

        if fast_sampling and fast_sampling_noise_schedule is not None:
            inference_noise_schedule = fast_sampling_noise_schedule
            inference_alphas = 1 - torch.tensor(inference_noise_schedule)
            inference_alpha_cum = inference_alphas.cumprod(dim=0)
        else:
            inference_noise_schedule = self.betas
            inference_alphas = self.alphas
            inference_alpha_cum = self.alphas_cumprod

        inference_steps = []
        for s in range(len(inference_noise_schedule)):
            for t in range(self.timesteps - 1):
                if (
                    self.alphas_cumprod[t + 1]
                    <= inference_alpha_cum[s]
                    <= self.alphas_cumprod[t]
                ):
                    twiddle = (
                        self.alphas_cumprod[t] ** 0.5
                        - inference_alpha_cum[s] ** 0.5
                    ) / (
                        self.alphas_cumprod[t] ** 0.5
                        - self.alphas_cumprod[t + 1] ** 0.5
                    )
                    inference_steps.append(t + twiddle)
                    break

        if not unconditional:
            if (
                len(condition.shape) == 2
            ):  # Expand rank 2 tensors by adding a batch dimension.
                condition = condition.unsqueeze(0)
            audio = torch.randn(
                condition.shape[0], scale * condition.shape[-1], device=device,
            )
        else:
            audio = torch.randn(1, scale, device=device)
        # noise_scale = torch.from_numpy(alpha_cum**0.5).float().unsqueeze(1).to(device)

        for n in range(len(inference_alphas) - 1, -1, -1):
            c1 = 1 / inference_alphas[n] ** 0.5
            c2 = (
                inference_noise_schedule[n]
                / (1 - inference_alpha_cum[n]) ** 0.5
            )
            # predict noise
            noise_pred = self.model(
                audio,
                torch.tensor([inference_steps[n]], device=device),
                condition,
            ).squeeze(1)
            # mean
            audio = c1 * (audio - c2 * noise_pred)
            # add variance
            if n > 0:
                noise = torch.randn_like(audio)
                sigma = (
                    (1.0 - inference_alpha_cum[n - 1])
                    / (1.0 - inference_alpha_cum[n])
                    * inference_noise_schedule[n]
                ) ** 0.5
                audio += sigma * noise
            audio = torch.clamp(audio, -1.0, 1.0)
        return audio<|MERGE_RESOLUTION|>--- conflicted
+++ resolved
@@ -54,7 +54,6 @@
     Arguments
     ---------
     max_steps: int
-<<<<<<< HEAD
         total difussion steps
 
     Example
@@ -65,9 +64,6 @@
     >>> step_embedding = diffusion_embedding(time_step)
     >>> step_embedding.shape
     torch.Size([1, 512])
-=======
-        total diffusion steps
->>>>>>> 2e1045be
     """
 
     def __init__(self, max_steps):
