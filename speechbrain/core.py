"""Core SpeechBrain code for running experiments.

Authors
 * Peter Plantinga 2020
"""

import os
import sys
import torch
import shutil
import logging
import inspect
import argparse
import subprocess
import ruamel.yaml
import speechbrain as sb
from io import StringIO
from datetime import date
from tqdm.contrib import tqdm
from speechbrain.utils.logger import setup_logging
from speechbrain.utils.logger import format_order_of_magnitude
from speechbrain.utils.logger import get_environment_description
from speechbrain.utils.data_utils import recursive_update

logger = logging.getLogger(__name__)
DEFAULT_LOG_CONFIG = os.path.dirname(os.path.abspath(__file__))
DEFAULT_LOG_CONFIG = os.path.join(DEFAULT_LOG_CONFIG, "log-config.yaml")


def create_experiment_directory(
    experiment_directory,
    hyperparams_to_save=None,
    overrides={},
    log_config=DEFAULT_LOG_CONFIG,
    save_env_desc=True,
):
    """Create the output folder and relevant experimental files.

    Arguments
    ---------
    experiment_directory : str
        The place where the experiment directory should be created.
    hyperparams_to_save : str
        A filename of a yaml file representing the parameters for this
        experiment. If passed, references are resolved and the result is
        written to a file in the experiment directory called "hyperparams.yaml"
    overrides : dict
        A mapping of replacements made in the yaml file, to save in yaml.
    log_config : str
        A yaml filename containing configuration options for the logger.
    save_env_desc : bool
        If True, a basic environment state description is saved to the experiment
        directory, in a file called env.log in the experiment directory
    """
    if not os.path.isdir(experiment_directory):
        os.makedirs(experiment_directory)

    # Write the parameters file
    if hyperparams_to_save is not None:
        hyperparams_filename = os.path.join(
            experiment_directory, "hyperparams.yaml"
        )
        with open(hyperparams_to_save) as f:
            resolved_yaml = sb.yaml.resolve_references(f, overrides)
        with open(hyperparams_filename, "w") as w:
            print("# Generated %s from:" % date.today(), file=w)
            print("# %s" % os.path.abspath(hyperparams_to_save), file=w)
            print("# yamllint disable", file=w)
            shutil.copyfileobj(resolved_yaml, w)

    # Copy executing file to output directory
    module = inspect.getmodule(inspect.currentframe().f_back)
    if module is not None:
        callingfile = os.path.realpath(module.__file__)
        shutil.copy(callingfile, experiment_directory)

    # Log exceptions to output automatically
    log_file = os.path.join(experiment_directory, "log.txt")
    logger_overrides = {"handlers": {"file_handler": {"filename": log_file}}}
    setup_logging(log_config, logger_overrides)
    sys.excepthook = _logging_excepthook

    # Log beginning of experiment!
    logger.info("Beginning experiment!")
    logger.info(f"Experiment folder: {experiment_directory}")
    commit_hash = subprocess.check_output(["git", "describe", "--always"])
    logger.debug("Commit hash: '%s'" % commit_hash.decode("utf-8").strip())

    # Save system description:
    if save_env_desc:
        description_str = get_environment_description()
        with open(os.path.join(experiment_directory, "env.log"), "w") as fo:
            fo.write(description_str)


def _logging_excepthook(exc_type, exc_value, exc_traceback):
    """Interrupt exception raising to log the error."""
    logger.error("Exception:", exc_info=(exc_type, exc_value, exc_traceback))


def parse_arguments(arg_list):
    r"""Parse command-line arguments to the experiment.

    Arguments
    ---------
    arg_list: list
        a list of arguments to parse, most often from `sys.argv[1:]`

    Returns
    -------
    param_file : str
        The location of the parameters file.
    overrides : str
        The yaml-formatted overrides, to pass to ``load_extended_yaml``.

    Example
    -------
    >>> filename, overrides = parse_arguments(['hyperparams.yaml', '--seed', '10'])
    >>> filename
    'hyperparams.yaml'
    >>> overrides
    'seed: 10\n'
    """
    parser = argparse.ArgumentParser(
        description="Run a SpeechBrain experiment",
    )
    parser.add_argument(
        "param_file",
        help="a yaml-formatted file using the extended YAML syntax "
        "defined by SpeechBrain.",
    )
    parser.add_argument(
        "--yaml_overrides",
        help="A yaml-formatted string representing a dictionary of "
        "overrides to the parameters in the param file. The keys of "
        "the dictionary can use dots to represent levels in the yaml "
        'hierarchy. For example: "{model.param1: value1}" would '
        "override the param1 parameter of the model node.",
    )
    parser.add_argument(
        "--output_folder",
        help="A folder for storing all experiment-related outputs.",
    )
    parser.add_argument(
        "--data_folder", help="A folder containing the data used for training",
    )
    parser.add_argument(
        "--save_folder",
        help="A folder for storing checkpoints that allow restoring "
        "progress for testing or re-starting training.",
    )
    parser.add_argument(
        "--seed",
        type=int,
        help="A random seed to reproduce experiments on the same machine",
    )
    parser.add_argument(
        "--log_config",
        help="A file storing the configuration options for logging",
    )

    # Ignore items that are "None", they were not passed
    parsed_args = vars(parser.parse_args(arg_list))

    param_file = parsed_args["param_file"]
    del parsed_args["param_file"]

    # Convert yaml_overrides to dictionary
    yaml_overrides = ""
    if parsed_args["yaml_overrides"] is not None:
        yaml_overrides = parsed_args["yaml_overrides"]
        del parsed_args["yaml_overrides"]

    # Only return non-empty items
    items = {k: v for k, v in parsed_args.items() if v is not None}

    # Convert to string and append to overrides
    ruamel_yaml = ruamel.yaml.YAML()
    overrides = ruamel_yaml.load(yaml_overrides) or {}
    recursive_update(overrides, items)
    yaml_stream = StringIO()
    ruamel_yaml.dump(overrides, yaml_stream)

    return param_file, yaml_stream.getvalue()


class Brain:
    r"""Brain class abstracts away the details of data loops.

    The primary purpose of the `Brain` class is the implementation of
    the ``fit()`` method, which iterates epochs and datasets for the
    purpose of "fitting" a set of modules to a set of data.

    In order to use the ``fit()`` method, one should sub-class the ``Brain``
    class and override any methods for which the default behavior does not
    match the use case. For a simple use case (e.g. training a single model
    with a single dataset) the only methods that need to be overridden are:

    * ``compute_forward()``
    * ``compute_objectives()``

    The example below illustrates how overriding these two methods is done.

    For more complicated use cases, such as multiple modules that need to
    be updated, the following methods can be overridden:

    * ``fit_batch()``
    * ``evaluate_batch()``

    Arguments
    ---------
    modules : dict
        Each element should consist of a string key for indicating which
        modules need to be passed to an optimizer, as well as a module
        to be used by the Brain class (is not required to be a torch module).
    optimizers : dict
        Pairs where the key is a string referring to a specific module, or a
        tuple referring to several modules, and the value is an optimizer.
        The optimizer will be used to update the listed modules.
    first_inputs : list of torch.Tensor
        An example of the input to the Brain class, for parameter init.
        Arguments are passed individually to the ``compute_forward`` method,
        for cases where a different signature is desired.
    device : str
        The location for performing computations.
    auto_mix_prec: bool
        If True, automatic mixed-precision is used. Activate it only with cuda.

    Example
    -------
    >>> from speechbrain.nnet.optimizers import SGD_Optimizer
<<<<<<< HEAD
    >>> class SimpleBrain(Brain):
    ...     def compute_forward(self, x, init_params=False):
    ...         return self.model(x)
    ...     def compute_objectives(self, predictions, targets, train=True):
    ...         return torch.nn.functional.l1_loss(predictions, targets), {}
=======
>>>>>>> d5585327
    >>> model = torch.nn.Linear(in_features=10, out_features=10)
    >>> class SimpleBrain(Brain):
    ...     def compute_forward(self, x, init_params=False, stage="train"):
    ...         return model(x)
    ...     def compute_objectives(self, predictions, targets, stage="train"):
    ...         return torch.nn.functional.l1_loss(predictions, targets)
    >>> brain = SimpleBrain(
    ...     modules={'model': model},
    ...     optimizers={'model': SGD_Optimizer(0.01)},
    ...     device='cpu',
    ...     first_inputs=[torch.rand(10, 10)],
    ... )
    >>> brain.fit(
    ...     epoch_counter=range(1),
    ...     train_set=([torch.rand(10, 10), torch.rand(10, 10)],)
    ... )
    """

    def __init__(
        self,
        modules,
        optimizers,
        first_inputs=None,
        device="cuda:0",
        auto_mix_prec=False,
    ):
<<<<<<< HEAD
        self.device = device
        self.optimizers = optimizers

        # Set module attributes, so compute_forward can access modules
        modulelist = []
        for name, module in modules.items():
            setattr(self, name, module)
            if isinstance(module, torch.nn.Module):
                modulelist.append(module)
=======
        self.modules = torch.nn.ModuleList(modules)
        self.optimizer = optimizer
        self.auto_mix_prec = auto_mix_prec
>>>>>>> d5585327

        # Initialize parameters
        if first_inputs is not None:
            self.compute_forward(*first_inputs, init_params=True)

        # Initialize optimizers
        for module_list, optimizer in optimizers.items():
            if isinstance(module_list, str):
                optimizer.init_params([modules[module_list]])
            else:
                optimizer.init_params([modules[k] for k in module_list])

        # Store modules as ModuleList, primarily for calling train()/eval()
        self.modules = torch.nn.ModuleList(modulelist)
        self.avg_train_loss = 0.0
        self.auto_mix_prec = auto_mix_prec

        # Automatic mixed precision init
        self.scaler = torch.cuda.amp.GradScaler()

        total_params = sum(
            p.numel() for p in self.modules.parameters() if p.requires_grad
        )
        clsname = self.__class__.__name__
        fmt_num = format_order_of_magnitude(total_params)
        logger.info(f"Initialized {fmt_num} trainable parameters in {clsname}")

    def compute_forward(self, x, stage="train", init_params=False):
        """Forward pass, to be overridden by sub-classes.

        Arguments
        ---------
        x : torch.Tensor or list of tensors
            The input tensor or tensors for processing.
        stage : str
            The stage of the training process, one of "train", "valid", "test"
        init_params : bool
            Whether this pass should initialize parameters rather
            than return the results of the forward pass.

        Returns
        -------
        torch.Tensor
            A tensor representing the outputs after all processing is complete.
        """
        raise NotImplementedError

    def compute_objectives(self, predictions, targets, stage="train"):
        """Compute loss, to be overridden by sub-classes.

        Arguments
        ---------
        predictions : torch.Tensor or list of tensors
            The output tensor or tensors to evaluate.
        targets : torch.Tensor or list of tensors
            The gold standard to use for evaluation.
        stage : str
            The stage of the training process, one of "train", "valid", "test"

        Returns
        -------
        loss : torch.Tensor
            A tensor with the computed loss
        """
        raise NotImplementedError

    def on_stage_start(self, stage, epoch=None):
        """Gets called when a stage starts.

        Useful for defining class variables used during the stage.

        Arguments
        ---------
        stage : str
            One of "train", "valid" or "test".
        epoch : int
            The current epoch count.
        """
        pass

    def on_stage_end(self, stage, stage_loss, epoch=None):
        """Gets called at the end of a stage.

        Arguments
        ---------
        stage : str
            One of "train", "valid" or "test".
        stage_loss : float
            The average loss over the completed stage.
        epoch : int
            The current epoch count.
        """
        pass

    def fit_batch(self, batch):
        """Fit one batch, override to do multiple updates.

        The default impementation depends on a few methods being defined
        with a particular behavior:

        * ``compute_forward()``
        * ``compute_objectives()``
<<<<<<< HEAD
=======

        As well as having a torch-style optimizer passed at initialization.
>>>>>>> d5585327

        Arguments
        ---------
        batch : list of torch.Tensors
            batch of data to use for training. Default implementation assumes
            this batch has two elements: inputs and targets.

        Returns
        -------
        detached loss
        """
        inputs, targets = batch

        for optimizer in self.optimizers.values():

            # Managing automatic mixed precision
            if self.auto_mix_prec:
                with torch.cuda.amp.autocast():
                    predictions = self.compute_forward(inputs)
                    loss, stats = self.compute_objectives(predictions, targets)
                    self.scaler.scale(loss).backward()
                    self.scaler.step(optimizer.optim)
                    optimizer.zero_grad()
                    self.scaler.update()
            else:
                predictions = self.compute_forward(inputs)
<<<<<<< HEAD
                loss, stats = self.compute_objectives(predictions, targets)
                loss.backward()
                optimizer.step()
                optimizer.zero_grad()
=======
                loss = self.compute_objectives(predictions, targets)
                self.scaler.scale(loss).backward()
                self.scaler.step(self.optimizer.optim)
                self.optimizer.zero_grad()
                self.scaler.update()
        else:
            predictions = self.compute_forward(inputs)
            loss = self.compute_objectives(predictions, targets)
            loss.backward()
            self.optimizer.step()
            self.optimizer.zero_grad()
>>>>>>> d5585327

        return loss.detach().cpu()

    def evaluate_batch(self, batch, stage="test"):
        """Evaluate one batch, override for different procedure than train.

        The default impementation depends on two methods being defined
        with a particular behavior:

        * ``compute_forward()``
        * ``compute_objectives()``

        Arguments
        ---------
        batch : list of torch.Tensors
            batch of data to use for evaluation. Default implementation assumes
            this batch has two elements: inputs and targets.
        stage : str
            The stage of the training process, one of "valid", "test"

        Returns
        -------
        detached loss
        """
        inputs, targets = batch
        out = self.compute_forward(inputs, stage=stage)
        loss = self.compute_objectives(out, targets, stage=stage)
        return loss.detach().cpu()

    def fit(self, epoch_counter, train_set, valid_set=None, progressbar=True):
        """Iterate epochs and datasets to improve objective.

        Relies on the existence of mulitple functions that can (or should) be
        overridden. The following methods are used and expected to have a
        certain behavior:

        * ``fit_batch()``
        * ``evaluate_batch()``
        * ``update_average()``

        Arguments
        ---------
        epoch_counter : iterable
            each call should return an integer indicating the epoch count.
        train_set : DataLoader
            A set of data to use for training.
        valid_set : DataLoader
            A set of data to use for validation.
        progressbar : bool
            Whether to display the progress of each epoch in a progressbar.
        """
        for epoch in epoch_counter:

            # Training stage
            self.on_stage_start("train", epoch)
            self.modules.train()
            avg_train_loss = 0.0
            disable = not progressbar
            with tqdm(train_set, dynamic_ncols=True, disable=disable) as t:
                for i, batch in enumerate(t):
                    loss = self.fit_batch(batch)
                    avg_train_loss = self.update_average(
                        loss, avg_train_loss, iteration=i + 1
                    )
                    t.set_postfix(train_loss=avg_train_loss)
            self.on_stage_end("train", avg_train_loss, epoch)

            # Validation stage
            avg_valid_loss = None
            if valid_set is not None:
                self.on_stage_start("valid", epoch)
                self.modules.eval()
                avg_valid_loss = 0.0
                with torch.no_grad():
                    for i, batch in enumerate(
                        tqdm(valid_set, dynamic_ncols=True, disable=disable)
                    ):
                        loss = self.evaluate_batch(batch, stage="valid")
                        avg_valid_loss = self.update_average(
                            loss, avg_valid_loss, iteration=i + 1
                        )
                self.on_stage_end("valid", avg_valid_loss, epoch)

    def evaluate(self, test_set, progressbar=True):
        """Iterate test_set and evaluate brain performance.

        Arguments
        ---------
        test_set : list of DataLoaders
            This list will be zipped before iterating.
        progressbar : bool
            Whether to display the progress in a progressbar.

        Returns
        -------
        average test loss
        """
        self.on_stage_start("test")
        self.modules.eval()
        avg_test_loss = 0.0
        disable = not progressbar
        with torch.no_grad():
            for i, batch in enumerate(
                tqdm(test_set, dynamic_ncols=True, disable=disable)
            ):
                loss = self.evaluate_batch(batch, stage="test")
                avg_test_loss = self.update_average(
                    loss, avg_test_loss, iteration=i + 1
                )
        self.on_stage_end("test", avg_test_loss)

        return avg_test_loss

    def update_average(self, loss, avg_loss, iteration):
        """Update running average of the loss.

        Arguments
        ---------
        loss : torch.tensor
            detached loss, a single float value.
        avg_loss : float
            current running average.
        iteration : int
            The iteration count.

        Returns
        -------
        float
            The average loss
        """
        if not torch.isfinite(loss):
            raise ValueError(
                "Loss is not finite. To debug, wrap `fit()` with autograd's "
                "`detect_anomaly()`, e.g.\n\nwith "
                "torch.autograd.detect_anomaly():\n\tbrain.fit(...)"
            )

        # Compute moving average
        avg_loss -= avg_loss / iteration
        avg_loss += float(loss) / iteration
        return avg_loss<|MERGE_RESOLUTION|>--- conflicted
+++ resolved
@@ -229,20 +229,12 @@
     Example
     -------
     >>> from speechbrain.nnet.optimizers import SGD_Optimizer
-<<<<<<< HEAD
     >>> class SimpleBrain(Brain):
     ...     def compute_forward(self, x, init_params=False):
     ...         return self.model(x)
     ...     def compute_objectives(self, predictions, targets, train=True):
-    ...         return torch.nn.functional.l1_loss(predictions, targets), {}
-=======
->>>>>>> d5585327
+    ...         return torch.nn.functional.l1_loss(predictions, targets)
     >>> model = torch.nn.Linear(in_features=10, out_features=10)
-    >>> class SimpleBrain(Brain):
-    ...     def compute_forward(self, x, init_params=False, stage="train"):
-    ...         return model(x)
-    ...     def compute_objectives(self, predictions, targets, stage="train"):
-    ...         return torch.nn.functional.l1_loss(predictions, targets)
     >>> brain = SimpleBrain(
     ...     modules={'model': model},
     ...     optimizers={'model': SGD_Optimizer(0.01)},
@@ -263,7 +255,6 @@
         device="cuda:0",
         auto_mix_prec=False,
     ):
-<<<<<<< HEAD
         self.device = device
         self.optimizers = optimizers
 
@@ -273,11 +264,6 @@
             setattr(self, name, module)
             if isinstance(module, torch.nn.Module):
                 modulelist.append(module)
-=======
-        self.modules = torch.nn.ModuleList(modules)
-        self.optimizer = optimizer
-        self.auto_mix_prec = auto_mix_prec
->>>>>>> d5585327
 
         # Initialize parameters
         if first_inputs is not None:
@@ -380,11 +366,8 @@
 
         * ``compute_forward()``
         * ``compute_objectives()``
-<<<<<<< HEAD
-=======
-
-        As well as having a torch-style optimizer passed at initialization.
->>>>>>> d5585327
+
+        Also depends on having optimizers passed at initialization.
 
         Arguments
         ---------
@@ -411,24 +394,10 @@
                     self.scaler.update()
             else:
                 predictions = self.compute_forward(inputs)
-<<<<<<< HEAD
-                loss, stats = self.compute_objectives(predictions, targets)
+                loss = self.compute_objectives(predictions, targets)
                 loss.backward()
                 optimizer.step()
                 optimizer.zero_grad()
-=======
-                loss = self.compute_objectives(predictions, targets)
-                self.scaler.scale(loss).backward()
-                self.scaler.step(self.optimizer.optim)
-                self.optimizer.zero_grad()
-                self.scaler.update()
-        else:
-            predictions = self.compute_forward(inputs)
-            loss = self.compute_objectives(predictions, targets)
-            loss.backward()
-            self.optimizer.step()
-            self.optimizer.zero_grad()
->>>>>>> d5585327
 
         return loss.detach().cpu()
 
